--- conflicted
+++ resolved
@@ -78,7 +78,7 @@
         # https://wiki.archlinux.org/title/XDG_Base_Directory#User_directories
         p = Path(os.environ.get("XDG_CACHE_HOME", "~/.cache"))
     elif sys.platform == "win32":
-        p = Path(os.environ.get("LOCALAPPDATA"))
+        p = Path(os.environ.get("LOCALAPPDATA", "~/.cache"))
     else:
         # [todo] windows
         logger.warning(
@@ -102,7 +102,7 @@
         # https://wiki.archlinux.org/title/XDG_Base_Directory#User_directories
         pass
     elif sys.platform == "win32":
-        p = Path(os.environ.get("APPDATA"))
+        p = Path(os.environ.get("APPDATA", "~/.config"))
     else:
         # [todo] windows.
         logger.warning(f"Unsupported platform {sys.platform}, using `~/.config`")
@@ -156,11 +156,6 @@
 
     local_cache_dir: Path = field(default_factory=find_cache_directory)
     """ This is the directory where hitsave should store local caches of data. """
-<<<<<<< HEAD
-    api_key: Optional[str]
-    """ API key for hitsave cloud. """
-=======
->>>>>>> 12c3185e
 
     cloud_url: str = field(default="https://api.hitsave.io")  # [todo] https
     """ URL for hitsave cloud API server. """
