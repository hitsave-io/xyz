<<<<<<< HEAD
import * as React from "react";
=======
import * as React from 'react'
import {ClientOnly} from './clientonly'
>>>>>>> 3e16d833

type Kind = "object" | "html" | "image" | "plotly" | "blob" | "opaque";

interface Html {
  __kind__: "html";
  tag: string;
  attrs: { [k: string]: any };
  children: VisualObject[];
}

interface Opaque {
  __kind__: "opaque";
  __class__: string;
  repr?: string;
}

interface Basic {
  __kind__?: "object";
  __class__?: string;
  /** If __truncated__ is a number > 0, it means that some elements have been omitted from the visualisation */
  __truncated__?: number;
  // other things go here.
}

interface Blob {
  __kind__: "blob";
  // [todo]
}

interface Plotly {
  __kind__: "plotly";
  /** Plotly JSON encoding. */
  value: string;
}

export type VisualObject =
  | Html
  | Opaque
  | Basic
  | Plotly
  | Blob
  | number
  | string
  | boolean
  | null
  | VisualObject[]
  | { [k: string]: VisualObject };

function isList(v: VisualObject): v is VisualObject[] {
  return v instanceof Array;
}

function isDict(v: VisualObject): v is { [k: string]: VisualObject } {
  if (typeof v !== "object") {
    return false;
  }
  if (!v) {
    return false;
  }
  if (Object.hasOwnProperty.call(v, "__kind__")) {
    return false;
  }
  return true;
}

/* The Show function renders these visual objects.

The tricky bit is figuring out how much information to show to the user.

- [ ] There should be a 'fully expanded' modal that lets you see the whole unabridged object.
- [ ] something like responsive design should be used, where each object has various representations depending on the size available.
- [ ] should be a mode : 'inline' | 'block' dictating whether there are multiple lines.

https://github.com/remix-run/remix/discussions/2936

*/

<<<<<<< HEAD
export function Show(props: { o: VisualObject; depth?: number }) {
  const depth = props.depth ?? 0;
  const o = props.o;
  if (o === null) {
    return <span>None</span>;
  } else if (typeof o === "boolean") {
    if (o) {
      return (
        <span className="mr-1 whitespace-nowrap rounded-full bg-green-700 px-2 py-1 leading-6 font-semibold text-white shadow-md select-none">
          True
        </span>
      );
    } else {
      return (
        <span className="mr-1 whitespace-nowrap rounded-full bg-red-700 px-2 py-1 leading-6 font-semibold text-white shadow-md select-none">
          False
        </span>
      );
    }
  } else if (typeof o === "number") {
    return <span className="font-semibold text-orange-700">{o}</span>;
  } else if (typeof o === "string") {
    // [todo] if too long?
    return <span>{o}</span>;
  } else if (isList(o)) {
    // [todo] too long? collapsible?
    let items : any[] = o
    let isTruncated = false
    if (items.length > 0) {
      const last = items[items.length - 1]
      if (isDict(last) && last.__truncated__) {
        items = items.slice(0, o.length - 1)
        isTruncated = true
      }
    }
    const cs = items.map((x, i) => <Show key={i} o={x} depth={depth + 1} />);

    if (isTruncated) {
      items.push(<span>...</span>);
    }
    return <span>[{interlace(items, <>, </>)}]</span>;
  } else if (isDict(o) || o.__kind__ === "object") {
    // [todo] should pretty print on multiple lines if there is space.
    const isTruncated = !!o.__truncated__
    const keys = Object.getOwnPropertyNames(o).filter((k) =>
      k.startsWith("__")
    );
    return (
      <span>
        {"{"}
        {keys.map((k) => (
          <span key={k}>
            {k} : <Show o={(o as any)[k]} depth={depth + 1} />
          </span>
        ))}
        {isTruncated && <span>...</span>}
        {"}"}
      </span>
    );
  } else if (o.__kind__ === "opaque") {
    if (!o.repr) {
      return (
        <span className="font-semibold text-blue-700">⟨{o.__class__}⟩</span>
      );
=======
// @ts-ignore
const Plot = React.lazy(() => import('./react-plotly'))

export function Show(props: { o: VisualObject, depth?: number }) {
    const depth = props.depth ?? 0
    const o = props.o
    if (o === null) {
        return <span>None</span>
    } else if (typeof o === 'boolean') {
        if (o) {
            return <span>True</span>
        } else {
            return <span>False</span>
        }
    } else if (typeof o === 'number') {
        return <span>{o}</span>
    } else if (typeof o === 'string') {
        // [todo] if too long?
        return <span>{o}</span>
    } else if (isList(o)) {
        // [todo] too long? collapsible?
        const S = 10
        const items = o.slice(0, 10).map((x, i) => <Show key={i} o={x} depth={depth + 1} />)

        if (o.length > S) {
            items.push(<span>...</span>)
        }
        return <span>[{interlace(items, <>, </>)}]</span>
    } else if (isDict(o) || o.__kind__ === 'object') {
        // [todo] should pretty print on multiple lines if there is space.
        const keys = Object.getOwnPropertyNames(o).filter(k => k.startsWith('__'))
        return <span>{"{"}{keys.map(k => <span key={k}>{k} : <Show o={(o as any)[k]} depth={depth + 1} /></span>)}{"}"}</span>
    } else if (o.__kind__ === "opaque") {
        if (!o.repr) {
            return <span>⟨{o.__class__}⟩</span>
        } else {
            return <span>{o.repr}</span>
        }
    } else if (o.__kind__ === "plotly") {
        const {data, layout} = JSON.parse(o.value)
        // ref: https://github.com/remix-run/remix/discussions/2936
        return <ClientOnly>
            <React.Suspense fallback="loading">
                <Plot data={data} layout={layout} />
            </React.Suspense>
        </ClientOnly>
    } else if (o.__kind__ === "html") {
        const children = o.children.map((c, i) => <Show o={c} depth={depth + 1} key={i} />)
        return React.createElement(o.tag, o.attrs, ...children)
    } else if (o.__kind__ === 'blob') {
        throw "blob visualisations not implemented"
>>>>>>> 3e16d833
    } else {
      return <span className="font-semibold text-sky-700">{o.repr}</span>;
    }
  } else if (o.__kind__ === "plotly") {
    // [todo] how to lazy-load plotly? ideally from cdn
    // [todo] how to tell remix to only load plotly stuff on the client?
    // [todo] if multiple experiment rows have the same plotly figure
    // // const Plot = require('react-plotly.js').default;
    // // import Plot from 'react-plotly.js';
    // import Plotly from 'plotly.js-dist-min'
    // import createPlotlyComponent from './react-plotly';
    // const Plot = createPlotlyComponent(Plotly);
    const { data, layout } = JSON.parse(o.value);
    return <span>PLOT GOES HERE</span>;
    // return <Plot data={data} layout={layout} />
  } else if (o.__kind__ === "html") {
    const children = o.children.map((c, i) => (
      <Show o={c} depth={depth + 1} key={i} />
    ));
    return React.createElement(o.tag, o.attrs, ...children);
  } else if (o.__kind__ === "blob") {
    throw "blob visualisations not implemented";
  } else {
    throw "not implemented";
  }
}

function interlace<T>(xs: T[], sep: T): T[] {
  if (xs.length == 0) {
    return xs;
  }
  const out = [xs[0]];
  for (let i = 1; i < xs.length; i++) {
    out.push(sep, xs[i]);
  }
  return out;
}

export function ShowArgs({ args }: { args: { [k: string]: VisualObject } }) {
  const keys = Object.getOwnPropertyNames(args);
  if (keys.length === 0) {
    return <span>-</span>;
  }
  const cs = keys.map((k) => (
    <span key={k}>
      {k} : <Show o={args[k]} depth={0} />
    </span>
  ));
  return <span>{cs}</span>;
}<|MERGE_RESOLUTION|>--- conflicted
+++ resolved
@@ -1,9 +1,5 @@
-<<<<<<< HEAD
 import * as React from "react";
-=======
-import * as React from 'react'
-import {ClientOnly} from './clientonly'
->>>>>>> 3e16d833
+import { ClientOnly } from "./clientonly";
 
 type Kind = "object" | "html" | "image" | "plotly" | "blob" | "opaque";
 
@@ -80,8 +76,8 @@
 https://github.com/remix-run/remix/discussions/2936
 
 */
-
-<<<<<<< HEAD
+// @ts-ignore
+const Plot = React.lazy(() => import("./react-plotly"));
 export function Show(props: { o: VisualObject; depth?: number }) {
   const depth = props.depth ?? 0;
   const o = props.o;
@@ -108,13 +104,13 @@
     return <span>{o}</span>;
   } else if (isList(o)) {
     // [todo] too long? collapsible?
-    let items : any[] = o
-    let isTruncated = false
+    let items: any[] = o;
+    let isTruncated = false;
     if (items.length > 0) {
-      const last = items[items.length - 1]
+      const last = items[items.length - 1];
       if (isDict(last) && last.__truncated__) {
-        items = items.slice(0, o.length - 1)
-        isTruncated = true
+        items = items.slice(0, o.length - 1);
+        isTruncated = true;
       }
     }
     const cs = items.map((x, i) => <Show key={i} o={x} depth={depth + 1} />);
@@ -125,7 +121,7 @@
     return <span>[{interlace(items, <>, </>)}]</span>;
   } else if (isDict(o) || o.__kind__ === "object") {
     // [todo] should pretty print on multiple lines if there is space.
-    const isTruncated = !!o.__truncated__
+    const isTruncated = !!o.__truncated__;
     const keys = Object.getOwnPropertyNames(o).filter((k) =>
       k.startsWith("__")
     );
@@ -146,74 +142,19 @@
       return (
         <span className="font-semibold text-blue-700">⟨{o.__class__}⟩</span>
       );
-=======
-// @ts-ignore
-const Plot = React.lazy(() => import('./react-plotly'))
-
-export function Show(props: { o: VisualObject, depth?: number }) {
-    const depth = props.depth ?? 0
-    const o = props.o
-    if (o === null) {
-        return <span>None</span>
-    } else if (typeof o === 'boolean') {
-        if (o) {
-            return <span>True</span>
-        } else {
-            return <span>False</span>
-        }
-    } else if (typeof o === 'number') {
-        return <span>{o}</span>
-    } else if (typeof o === 'string') {
-        // [todo] if too long?
-        return <span>{o}</span>
-    } else if (isList(o)) {
-        // [todo] too long? collapsible?
-        const S = 10
-        const items = o.slice(0, 10).map((x, i) => <Show key={i} o={x} depth={depth + 1} />)
-
-        if (o.length > S) {
-            items.push(<span>...</span>)
-        }
-        return <span>[{interlace(items, <>, </>)}]</span>
-    } else if (isDict(o) || o.__kind__ === 'object') {
-        // [todo] should pretty print on multiple lines if there is space.
-        const keys = Object.getOwnPropertyNames(o).filter(k => k.startsWith('__'))
-        return <span>{"{"}{keys.map(k => <span key={k}>{k} : <Show o={(o as any)[k]} depth={depth + 1} /></span>)}{"}"}</span>
-    } else if (o.__kind__ === "opaque") {
-        if (!o.repr) {
-            return <span>⟨{o.__class__}⟩</span>
-        } else {
-            return <span>{o.repr}</span>
-        }
-    } else if (o.__kind__ === "plotly") {
-        const {data, layout} = JSON.parse(o.value)
-        // ref: https://github.com/remix-run/remix/discussions/2936
-        return <ClientOnly>
-            <React.Suspense fallback="loading">
-                <Plot data={data} layout={layout} />
-            </React.Suspense>
-        </ClientOnly>
-    } else if (o.__kind__ === "html") {
-        const children = o.children.map((c, i) => <Show o={c} depth={depth + 1} key={i} />)
-        return React.createElement(o.tag, o.attrs, ...children)
-    } else if (o.__kind__ === 'blob') {
-        throw "blob visualisations not implemented"
->>>>>>> 3e16d833
     } else {
       return <span className="font-semibold text-sky-700">{o.repr}</span>;
     }
   } else if (o.__kind__ === "plotly") {
-    // [todo] how to lazy-load plotly? ideally from cdn
-    // [todo] how to tell remix to only load plotly stuff on the client?
-    // [todo] if multiple experiment rows have the same plotly figure
-    // // const Plot = require('react-plotly.js').default;
-    // // import Plot from 'react-plotly.js';
-    // import Plotly from 'plotly.js-dist-min'
-    // import createPlotlyComponent from './react-plotly';
-    // const Plot = createPlotlyComponent(Plotly);
     const { data, layout } = JSON.parse(o.value);
-    return <span>PLOT GOES HERE</span>;
-    // return <Plot data={data} layout={layout} />
+    // ref: https://github.com/remix-run/remix/discussions/2936
+    return (
+      <ClientOnly>
+        <React.Suspense fallback="loading">
+          <Plot data={data} layout={layout} />
+        </React.Suspense>
+      </ClientOnly>
+    );
   } else if (o.__kind__ === "html") {
     const children = o.children.map((c, i) => (
       <Show o={c} depth={depth + 1} key={i} />
