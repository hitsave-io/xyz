import { LoaderFunction } from "@remix-run/node";
import { useLoaderData } from "@remix-run/react";
import { API } from "~/api";
<<<<<<< HEAD
import { Show, ShowArgs, VisualObject } from "../../components/visual";
import { getSession, redirectLogin } from "~/session.server";

interface Experiment {
  fn_key: string;
  fn_hash: string;
  args: { [key: string]: VisualObject };
  args_hash: string;
  content_hash: string;
  is_experiment: boolean;
  start_time: string;
  elapsed_process_time: number;
  accesses: number;
}

=======
import { Show, ShowArgs } from "../../components/visual";
import { getSession, redirectLogin } from "~/session.server";

/* Note on which time pretty-printing library to use:

[On the moment website][1] they say you should not use it for new projects.
So I (EWA) tried using [luxon][2], but they don't have good [duration pretty printing][3],
so I switched back to using moment. There is also time-ago but whatever.

[1]: https://momentjs.com/docs/#/-project-status/
[2]: https://moment.github.io/luxon/#/?id=luxon
[3]: https://github.com/moment/luxon/issues/1134

*/

import moment from 'moment'

function ppTimeAgo(isostring : string) {
  // luxon: return DateTime.fromISO(experiment.start_time).toRelative()
  return moment(isostring).fromNow()
}

function ppDuration(durationNanoseconds : number) {
  const durationSeconds = durationNanoseconds * 1e-9
  // luxon: return Duration.fromMillis( experiment.elapsed_process_time * 1e-6 ).toHuman()
  // alternative: humanize-duration https://github.com/EvanHahn/HumanizeDuration.js
  // moment: return moment.duration(durationMiliseconds).humanize()
  return `${durationSeconds.toPrecision(2)} seconds`
}


>>>>>>> 96ca336d
export const loader: LoaderFunction = async ({ request }) => {
  const jwt = getSession(request);
  if (!jwt) {
    return redirectLogin(request.url);
  }

  const res = await API.fetch_protected("/eval?is_experiment=true", jwt);

  if (!res || res.status !== 200) {
    return redirectLogin(request.url);
  } else {
    return (await res.json()) as Experiment[];
  }
};

const argsFreqs = (exps: Experiment[]): { [key: string]: number } => {
  const freqs: { [key: string]: number } = {};
  exps.forEach((exp) => {
    const args = exp.args;
    for (const key in args) {
      if (Object.hasOwnProperty.call(freqs, key)) {
        freqs[key] += 1;
      } else {
        freqs[key] = 1;
      }
    }
  });

  return freqs;
};

export default function Experiments() {
  const experiments = useLoaderData<typeof loader>();
  const af = argsFreqs(experiments);
  const argList = Object.keys(af).sort((a, b) => {
    return af[b] - af[a];
  });

  return (
    <div className="py-6">
      <div className="mx-auto px-4 sm:px-6 md:px-8">
        <h1 className="text-2xl font-semibold text-gray-900">Experiments</h1>
      </div>
      <div className="mx-auto px-4 sm:px-6 md:px-8">
        <div className="mt-8 flex flex-col">
          <div className="-my-2 -mx-4 overflow-x-auto sm:-mx-6 lg:-mx-8">
            <div className="inline-block min-w-full py-2 align-middle">
              <div className="overflow-hidden shadow-sm ring-1 ring-black ring-opacity-5">
                <table className="min-w-full divide-y divide-gray-300">
                  <thead className="bg-gray-50">
                    <tr>
                      <th
                        scope="col"
                        className="px-3.5 py-3.5 pl-4 pr-3 text-left text-sm font-semibold text-gray-900 sm:pl-6 lg:pl-8"
                      >
                        fn_key
                      </th>
                      <th
                        scope="col"
                        className="px-3 py-3.5 text-left text-sm font-semibold text-gray-900"
                      >
                        fn_hash
                      </th>
                      <th
                        scope="col"
                        className="px-3 py-3.5 text-left text-sm font-semibold text-gray-900"
                      >
                        args_hash
                      </th>
                      {/*<th
                        scope="col"
                        className="px-3 py-3.5 text-left text-sm font-semibold text-gray-900"
                      >
                        args
                      </th>*/}
                      {argList.map((arg) => (
                        <th
                          scope="col"
                          className="px-3 py-3.5 text-left text-sm font-semibold text-gray-900"
                          key={arg}
                        >
                          {arg}
                        </th>
                      ))}
                      <th
                        scope="col"
                        className="px-3 py-3.5 text-left text-sm font-semibold text-gray-900"
                      >
                        content_hash
                      </th>
                      <th
                        scope="col"
                        className="px-3 py-3.5 text-left text-sm font-semibold text-gray-900"
                      >
                        start_time
                      </th>
                      <th
                        scope="col"
                        className="px-3 py-3.5 text-left text-sm font-semibold text-gray-900"
                      >
                        elapsed_process_time
                      </th>
                      <th
                        scope="col"
                        className="relative py-3.5 pl-3 pr-4 sm:pr-6 lg:pr-8"
                      >
                        <span className="sr-only">Edit</span>
                      </th>
                    </tr>
                  </thead>
                  <tbody className="divide-y divide-gray-200 bg-white">
                    {experiments.map((experiment) => (
                      <tr
                        key={`${experiment.fn_hash}${experiment.args_hash}${experiment.fn_key}`}
                      >
                        <td className="whitespace-nowrap py-4 pl-4 pr-3 text-sm font-medium text-gray-900 sm:pl-6 lg:pl-8">
                          {experiment.fn_key}
                        </td>
                        <td className="whitespace-nowrap px-3 py-4 text-sm text-gray-500">
                          {experiment.fn_hash.slice(0, 10)}
                        </td>
                        <td className="whitespace-nowrap px-3 py-4 text-sm text-gray-500">
                          {experiment.args_hash.slice(0, 10)}
                        </td>
                        {/*<td className="whitespace-nowrap px-3 py-4 text-sm text-gray-500">
                          <ShowArgs args={experiment.args} />
                        </td>*/}
                        {argList.map((arg) => {
                          return (
                            <td className="whitespace-nowrap px-3 py-4 text-sm text-gray-500">
                              {experiment.args[arg] ? (
                                <Show o={experiment.args[arg]} />
                              ) : (
                                <td></td>
                              )}
                            </td>
                          );
                        })}
                        <td className="whitespace-nowrap px-3 py-4 text-sm text-gray-500">
                          {experiment.content_hash.slice(0, 10)}
                        </td>
                        <td className="whitespace-nowrap px-3 py-4 text-sm text-gray-500">
                          {ppTimeAgo(experiment.start_time)}
                        </td>
                        <td className="whitespace-nowrap px-3 py-4 text-sm text-gray-500">
                          {ppDuration(experiment.elapsed_process_time)}
                        </td>
                        <td className="relative whitespace-nowrap py-4 pl-3 pr-4 text-right text-sm font-medium sm:pr-6 lg:pr-8">
                          <a
                            href="#"
                            className="text-indigo-600 hover:text-indigo-900"
                          >
                            Edit
                            <span className="sr-only">
                              , {experiment.fn_key}
                            </span>
                          </a>
                        </td>
                      </tr>
                    ))}
                  </tbody>
                </table>
              </div>
            </div>
          </div>
        </div>
      </div>
    </div>
  );
}<|MERGE_RESOLUTION|>--- conflicted
+++ resolved
@@ -1,7 +1,6 @@
-import { LoaderFunction } from "@remix-run/node";
+import { LoaderArgs, LoaderFunction } from "@remix-run/node";
 import { useLoaderData } from "@remix-run/react";
 import { API } from "~/api";
-<<<<<<< HEAD
 import { Show, ShowArgs, VisualObject } from "../../components/visual";
 import { getSession, redirectLogin } from "~/session.server";
 
@@ -17,10 +16,6 @@
   accesses: number;
 }
 
-=======
-import { Show, ShowArgs } from "../../components/visual";
-import { getSession, redirectLogin } from "~/session.server";
-
 /* Note on which time pretty-printing library to use:
 
 [On the moment website][1] they say you should not use it for new projects.
@@ -33,24 +28,23 @@
 
 */
 
-import moment from 'moment'
-
-function ppTimeAgo(isostring : string) {
+import moment from "moment";
+import { ChevronDownIcon } from "@heroicons/react/24/outline";
+
+function ppTimeAgo(isostring: string) {
   // luxon: return DateTime.fromISO(experiment.start_time).toRelative()
-  return moment(isostring).fromNow()
-}
-
-function ppDuration(durationNanoseconds : number) {
-  const durationSeconds = durationNanoseconds * 1e-9
+  return moment(isostring).fromNow();
+}
+
+function ppDuration(durationNanoseconds: number) {
+  const durationSeconds = durationNanoseconds * 1e-9;
   // luxon: return Duration.fromMillis( experiment.elapsed_process_time * 1e-6 ).toHuman()
   // alternative: humanize-duration https://github.com/EvanHahn/HumanizeDuration.js
   // moment: return moment.duration(durationMiliseconds).humanize()
-  return `${durationSeconds.toPrecision(2)} seconds`
-}
-
-
->>>>>>> 96ca336d
-export const loader: LoaderFunction = async ({ request }) => {
+  return `${durationSeconds.toPrecision(2)} seconds`;
+}
+
+export const loader = async ({ request }: LoaderArgs) => {
   const jwt = getSession(request);
   if (!jwt) {
     return redirectLogin(request.url);
@@ -81,11 +75,26 @@
   return freqs;
 };
 
+const parseFnKey = (fnKey: string): [string, string] => {
+  const split = fnKey.split(":");
+  if (split.length !== 2) {
+    return [fnKey, ""];
+  } else {
+    return split as [string, string];
+  }
+};
+
 export default function Experiments() {
-  const experiments = useLoaderData<typeof loader>();
+  // TODO: need to figure out this TypeScript stuf..
+  const experiments = useLoaderData<typeof loader>() as Experiment[];
+
   const af = argsFreqs(experiments);
   const argList = Object.keys(af).sort((a, b) => {
     return af[b] - af[a];
+  });
+
+  experiments.sort((a, b) => {
+    return Date.parse(b.start_time) - Date.parse(a.start_time);
   });
 
   return (
@@ -105,26 +114,8 @@
                         scope="col"
                         className="px-3.5 py-3.5 pl-4 pr-3 text-left text-sm font-semibold text-gray-900 sm:pl-6 lg:pl-8"
                       >
-                        fn_key
-                      </th>
-                      <th
-                        scope="col"
-                        className="px-3 py-3.5 text-left text-sm font-semibold text-gray-900"
-                      >
-                        fn_hash
-                      </th>
-                      <th
-                        scope="col"
-                        className="px-3 py-3.5 text-left text-sm font-semibold text-gray-900"
-                      >
-                        args_hash
-                      </th>
-                      {/*<th
-                        scope="col"
-                        className="px-3 py-3.5 text-left text-sm font-semibold text-gray-900"
-                      >
-                        args
-                      </th>*/}
+                        Function
+                      </th>
                       {argList.map((arg) => (
                         <th
                           scope="col"
@@ -144,72 +135,80 @@
                         scope="col"
                         className="px-3 py-3.5 text-left text-sm font-semibold text-gray-900"
                       >
-                        start_time
-                      </th>
-                      <th
-                        scope="col"
-                        className="px-3 py-3.5 text-left text-sm font-semibold text-gray-900"
-                      >
-                        elapsed_process_time
-                      </th>
-                      <th
-                        scope="col"
-                        className="relative py-3.5 pl-3 pr-4 sm:pr-6 lg:pr-8"
-                      >
-                        <span className="sr-only">Edit</span>
+                        <div className="group inline-flex">
+                          Execution Start Time
+                          <span className="ml-2 flex-none rounded bg-gray-200 text-gray-900 group-hover:bg-gray-300">
+                            <ChevronDownIcon
+                              className="h-5 w-5"
+                              aria-hidden="true"
+                            />
+                          </span>
+                        </div>
+                      </th>
+                      <th
+                        scope="col"
+                        className="px-3 py-3.5 text-left text-sm font-semibold text-gray-900"
+                      >
+                        Execution Period
+                      </th>
+                      <th
+                        scope="col"
+                        className="px-3 py-3.5 text-left text-sm font-semibold text-gray-900"
+                      >
+                        Function Hash
+                      </th>
+                      <th
+                        scope="col"
+                        className="px-3 py-3.5 text-left text-sm font-semibold text-gray-900"
+                      >
+                        Arguments Hash
                       </th>
                     </tr>
                   </thead>
                   <tbody className="divide-y divide-gray-200 bg-white">
-                    {experiments.map((experiment) => (
-                      <tr
-                        key={`${experiment.fn_hash}${experiment.args_hash}${experiment.fn_key}`}
-                      >
-                        <td className="whitespace-nowrap py-4 pl-4 pr-3 text-sm font-medium text-gray-900 sm:pl-6 lg:pl-8">
-                          {experiment.fn_key}
-                        </td>
-                        <td className="whitespace-nowrap px-3 py-4 text-sm text-gray-500">
-                          {experiment.fn_hash.slice(0, 10)}
-                        </td>
-                        <td className="whitespace-nowrap px-3 py-4 text-sm text-gray-500">
-                          {experiment.args_hash.slice(0, 10)}
-                        </td>
-                        {/*<td className="whitespace-nowrap px-3 py-4 text-sm text-gray-500">
-                          <ShowArgs args={experiment.args} />
-                        </td>*/}
-                        {argList.map((arg) => {
-                          return (
-                            <td className="whitespace-nowrap px-3 py-4 text-sm text-gray-500">
-                              {experiment.args[arg] ? (
-                                <Show o={experiment.args[arg]} />
-                              ) : (
-                                <td></td>
-                              )}
-                            </td>
-                          );
-                        })}
-                        <td className="whitespace-nowrap px-3 py-4 text-sm text-gray-500">
-                          {experiment.content_hash.slice(0, 10)}
-                        </td>
-                        <td className="whitespace-nowrap px-3 py-4 text-sm text-gray-500">
-                          {ppTimeAgo(experiment.start_time)}
-                        </td>
-                        <td className="whitespace-nowrap px-3 py-4 text-sm text-gray-500">
-                          {ppDuration(experiment.elapsed_process_time)}
-                        </td>
-                        <td className="relative whitespace-nowrap py-4 pl-3 pr-4 text-right text-sm font-medium sm:pr-6 lg:pr-8">
-                          <a
-                            href="#"
-                            className="text-indigo-600 hover:text-indigo-900"
-                          >
-                            Edit
-                            <span className="sr-only">
-                              , {experiment.fn_key}
-                            </span>
-                          </a>
-                        </td>
-                      </tr>
-                    ))}
+                    {experiments.map((experiment) => {
+                      const [module, functionName] = parseFnKey(
+                        experiment.fn_key
+                      );
+                      return (
+                        <tr
+                          key={`${experiment.fn_hash}${experiment.args_hash}${experiment.fn_key}`}
+                        >
+                          <td className="whitespace-nowrap py-4 pl-4 pr-3 text-sm font-medium text-gray-900 sm:pl-6 lg:pl-8">
+                            <FnKey
+                              module={module}
+                              functionName={functionName}
+                            />
+                          </td>
+                          {argList.map((arg) => {
+                            return (
+                              <td className="whitespace-nowrap px-3 py-4 text-sm text-gray-500">
+                                {experiment.args[arg] ? (
+                                  <Show o={experiment.args[arg]} />
+                                ) : (
+                                  <td></td>
+                                )}
+                              </td>
+                            );
+                          })}
+                          <td className="whitespace-nowrap px-3 py-4 text-sm text-gray-500">
+                            {experiment.content_hash.slice(0, 10)}
+                          </td>
+                          <td className="whitespace-nowrap px-3 py-4 text-sm text-gray-500">
+                            {ppTimeAgo(experiment.start_time)}
+                          </td>
+                          <td className="whitespace-nowrap px-3 py-4 text-sm text-gray-500">
+                            {ppDuration(experiment.elapsed_process_time)}
+                          </td>
+                          <td className="whitespace-nowrap px-3 py-4 text-sm text-gray-500">
+                            {experiment.fn_hash.slice(0, 10)}
+                          </td>
+                          <td className="whitespace-nowrap px-3 py-4 text-sm text-gray-500">
+                            {experiment.args_hash.slice(0, 10)}
+                          </td>
+                        </tr>
+                      );
+                    })}
                   </tbody>
                 </table>
               </div>
@@ -219,4 +218,22 @@
       </div>
     </div>
   );
-}+}
+
+interface FnKeyProps {
+  module: string;
+  functionName: string;
+}
+
+const FnKey: React.FC<FnKeyProps> = ({ module, functionName }) => {
+  return (
+    <>
+      <span className="mr-1 whitespace-nowrap rounded-xl bg-gray-400 px-2 py-1 leading-6 text-white shadow-md">
+        {module}
+      </span>
+      <span className="whitespace-nowrap rounded-xl bg-sky-700 px-2 py-1 leading-6 text-white shadow-md">
+        {functionName}
+      </span>
+    </>
+  );
+};